# Context7 MCP - Up-to-date Code Docs For Any Prompt

[![Website](https://img.shields.io/badge/Website-context7.com-blue)](https://context7.com) [![smithery badge](https://smithery.ai/badge/@upstash/context7-mcp)](https://smithery.ai/server/@upstash/context7-mcp) [<img alt="Install in VS Code (npx)" src="https://img.shields.io/badge/VS_Code-VS_Code?style=flat-square&label=Install%20Context7%20MCP&color=0098FF">](https://insiders.vscode.dev/redirect?url=vscode%3Amcp%2Finstall%3F%7B%22name%22%3A%22context7%22%2C%22command%22%3A%22npx%22%2C%22args%22%3A%5B%22-y%22%2C%22%40upstash%2Fcontext7-mcp%40latest%22%5D%7D)

<<<<<<< HEAD
[![中文文档](https://img.shields.io/badge/docs-中文版-yellow)](./docs/README.zh-CN.md) [![한국어 문서](https://img.shields.io/badge/docs-한국어-green)](./docs/README.ko.md) [![Documentación en Español](https://img.shields.io/badge/docs-Español-orange)](./docs/README.es.md) [![Documentation en Français](https://img.shields.io/badge/docs-Français-blue)](./docs/README.fr.md) [![Documentação em Português (Brasil)](https://img.shields.io/badge/docs-Português%20(Brasil)-purple)](./docs/README.pt-BR.md) [![Documentazione in italiano](https://img.shields.io/badge/docs-Italian-red)](./docs/README.it.md) [![Dokumentasi Bahasa Indonesia](https://img.shields.io/badge/docs-Bahasa%20Indonesia-pink)](./docs/README.id-ID.md) [![Dokumentation auf Deutsch](https://img.shields.io/badge/docs-Deutsch-darkgreen)](./docs/README.de.md) [![Документация на русском языке](https://img.shields.io/badge/docs-Русский-darkblue)](./docs/README.ru.md) [![Türkçe Dokümantasyon](https://img.shields.io/badge/docs-Türkçe-blue)](./docs/README.tr.md) [![Arabic Documentation](https://img.shields.io/badge/docs-Arabic-white)](./docs/README.ar.md)
=======
[![中文文档](https://img.shields.io/badge/docs-中文版-yellow)](./docs/README.zh-CN.md) [![한국어 문서](https://img.shields.io/badge/docs-한국어-green)](./docs/README.ko.md) [![Documentación en Español](https://img.shields.io/badge/docs-Español-orange)](./docs/README.es.md) [![Documentation en Français](https://img.shields.io/badge/docs-Français-blue)](./docs/README.fr.md) [![Documentação em Português (Brasil)](<https://img.shields.io/badge/docs-Português%20(Brasil)-purple>)](./docs/README.pt-BR.md) [![Documentazione in italiano](https://img.shields.io/badge/docs-Italian-red)](./docs/README.it.md) [![Dokumentasi Bahasa Indonesia](https://img.shields.io/badge/docs-Bahasa%20Indonesia-pink)](./docs/README.id-ID.md) [![Dokumentation auf Deutsch](https://img.shields.io/badge/docs-Deutsch-darkgreen)](./docs/README.de.md) [![Документация на русском языке](https://img.shields.io/badge/docs-Русский-darkblue)](./docs/README.ru.md) [![Türkçe Doküman](https://img.shields.io/badge/docs-Türkçe-blue)](./docs/README.tr.md) [![Arabic Documentation](https://img.shields.io/badge/docs-Arabic-white)](./docs/README.ar.md)
>>>>>>> 93b06e17

## ❌ Without Context7

LLMs rely on outdated or generic information about the libraries you use. You get:

- ❌ Code examples are outdated and based on year-old training data
- ❌ Hallucinated APIs don't even exist
- ❌ Generic answers for old package versions

## ✅ With Context7

Context7 MCP pulls up-to-date, version-specific documentation and code examples straight from the source — and places them directly into your prompt.

Add `use context7` to your prompt in Cursor:

```txt
Create a basic Next.js project with app router. use context7
```

```txt
Create a script to delete the rows where the city is "" given PostgreSQL credentials. use context7
```

Context7 fetches up-to-date code examples and documentation right into your LLM's context.

- 1️⃣ Write your prompt naturally
- 2️⃣ Tell the LLM to `use context7`
- 3️⃣ Get working code answers

No tab-switching, no hallucinated APIs that don't exist, no outdated code generations.

## 📚 Adding Projects

Check out our [project addition guide](./docs/adding-projects.md) to learn how to add (or update) your favorite libraries to Context7.

## 🛠️ Installation

### Requirements

- Node.js >= v18.0.0
- Cursor, Windsurf, Claude Desktop or another MCP Client

### Installing via Smithery

To install Context7 MCP Server for any client automatically via [Smithery](https://smithery.ai/server/@upstash/context7-mcp):

```bash
npx -y @smithery/cli@latest install @upstash/context7-mcp --client <CLIENT_NAME> --key <YOUR_SMITHERY_KEY>
```

You can find your Smithery key in the [Smithery.ai webpage](https://smithery.ai/server/@upstash/context7-mcp).

### Install in Cursor

Go to: `Settings` -> `Cursor Settings` -> `MCP` -> `Add new global MCP server`

Pasting the following configuration into your Cursor `~/.cursor/mcp.json` file is the recommended approach. You may also install in a specific project by creating `.cursor/mcp.json` in your project folder. See [Cursor MCP docs](https://docs.cursor.com/context/model-context-protocol) for more info.

#### Cursor Remote Server Connection

```json
{
  "mcpServers": {
    "context7": {
      "url": "https://mcp.context7.com/mcp"
    }
  }
}
```

#### Cursor Local Server Connection

```json
{
  "mcpServers": {
    "context7": {
      "command": "npx",
      "args": ["-y", "@upstash/context7-mcp"]
    }
  }
}
```

<details>
<summary>Alternative: Use Bun</summary>

```json
{
  "mcpServers": {
    "context7": {
      "command": "bunx",
      "args": ["-y", "@upstash/context7-mcp"]
    }
  }
}
```

</details>

<details>
<summary>Alternative: Use Deno</summary>

```json
{
  "mcpServers": {
    "context7": {
      "command": "deno",
      "args": ["run", "--allow-env", "--allow-net", "npm:@upstash/context7-mcp"]
    }
  }
}
```

</details>

### Install in Windsurf

Add this to your Windsurf MCP config file. See [Windsurf MCP docs](https://docs.windsurf.com/windsurf/mcp) for more info.

#### Windsurf Remote Server Connection

```json
{
  "mcpServers": {
    "context7": {
      "serverUrl": "https://mcp.context7.com/sse"
    }
  }
}
```

#### Windsurf Local Server Connection

```json
{
  "mcpServers": {
    "context7": {
      "command": "npx",
      "args": ["-y", "@upstash/context7-mcp"]
    }
  }
}
```

### Install in VS Code

[<img alt="Install in VS Code (npx)" src="https://img.shields.io/badge/VS_Code-VS_Code?style=flat-square&label=Install%20Context7%20MCP&color=0098FF">](https://insiders.vscode.dev/redirect?url=vscode%3Amcp%2Finstall%3F%7B%22name%22%3A%22context7%22%2C%22command%22%3A%22npx%22%2C%22args%22%3A%5B%22-y%22%2C%22%40upstash%2Fcontext7-mcp%40latest%22%5D%7D)
[<img alt="Install in VS Code Insiders (npx)" src="https://img.shields.io/badge/VS_Code_Insiders-VS_Code_Insiders?style=flat-square&label=Install%20Context7%20MCP&color=24bfa5">](https://insiders.vscode.dev/redirect?url=vscode-insiders%3Amcp%2Finstall%3F%7B%22name%22%3A%22context7%22%2C%22command%22%3A%22npx%22%2C%22args%22%3A%5B%22-y%22%2C%22%40upstash%2Fcontext7-mcp%40latest%22%5D%7D)

Add this to your VS Code MCP config file. See [VS Code MCP docs](https://code.visualstudio.com/docs/copilot/chat/mcp-servers) for more info.

#### VS Code Remote Server Connection

```json
{
  "mcpServers": {
    "context7": {
      "type": "http",
      "url": "https://mcp.context7.com/mcp"
    }
  }
}
```

#### VS Code Local Server Connection

```json
{
  "servers": {
    "Context7": {
      "type": "stdio",
      "command": "npx",
      "args": ["-y", "@upstash/context7-mcp"]
    }
  }
}
```

### Install in Zed

It can be installed via [Zed Extensions](https://zed.dev/extensions?query=Context7) or you can add this to your Zed `settings.json`. See [Zed Context Server docs](https://zed.dev/docs/assistant/context-servers) for more info.

```json
{
  "context_servers": {
    "Context7": {
      "command": {
        "path": "npx",
        "args": ["-y", "@upstash/context7-mcp"]
      },
      "settings": {}
    }
  }
}
```

### Install in Claude Code

Run this command. See [Claude Code MCP docs](https://docs.anthropic.com/en/docs/agents-and-tools/claude-code/tutorials#set-up-model-context-protocol-mcp) for more info.

#### Claude Code Remote Server Connection

```sh
claude mcp add --transport sse context7 https://mcp.context7.com/sse
```

#### Claude Code Local Server Connection

```sh
claude mcp add context7 -- npx -y @upstash/context7-mcp
```

### Install in Claude Desktop

Add this to your Claude Desktop `claude_desktop_config.json` file. See [Claude Desktop MCP docs](https://modelcontextprotocol.io/quickstart/user) for more info.

```json
{
  "mcpServers": {
    "Context7": {
      "command": "npx",
      "args": ["-y", "@upstash/context7-mcp"]
    }
  }
}
```

### Install in BoltAI

Open the "Settings" page of the app, navigate to "Plugins," and enter the following JSON:

```json
{
  "mcpServers": {
    "context7": {
      "command": "npx",
      "args": ["-y", "@upstash/context7-mcp"]
    }
  }
}
```

Once saved, enter in the chat `get-library-docs` followed by your Context7 documentation ID (e.g., `get-library-docs /nuxt/ui`). More information is available on [BoltAI's Documentation site](https://docs.boltai.com/docs/plugins/mcp-servers). For BoltAI on iOS, [see this guide](https://docs.boltai.com/docs/boltai-mobile/mcp-servers).

### Using Docker

If you prefer to run the MCP server in a Docker container:

1. **Build the Docker Image:**

    First, create a `Dockerfile` in the project root (or anywhere you prefer):

    <details>
    <summary>Click to see Dockerfile content</summary>

    ```Dockerfile
    FROM node:18-alpine

    WORKDIR /app

    # Install the latest version globally
    RUN npm install -g @upstash/context7-mcp

    # Expose default port if needed (optional, depends on MCP client interaction)
    # EXPOSE 3000

    # Default command to run the server
    CMD ["context7-mcp"]
    ```

    </details>

    Then, build the image using a tag (e.g., `context7-mcp`). **Make sure Docker Desktop (or the Docker daemon) is running.** Run the following command in the same directory where you saved the `Dockerfile`:

    ```bash
    docker build -t context7-mcp .
    ```

2.  **Configure Your MCP Client:**

    Update your MCP client's configuration to use the Docker command.

    _Example for a cline_mcp_settings.json:_

    ```json
    {
      "mcpServers": {
        "Сontext7": {
          "autoApprove": [],
          "disabled": false,
          "timeout": 60,
          "command": "docker",
          "args": ["run", "-i", "--rm", "context7-mcp"],
          "transportType": "stdio"
        }
      }
    }
    ```

    _Note: This is an example configuration. Please refer to the specific examples for your MCP client (like Cursor, VS Code, etc.) earlier in this README to adapt the structure (e.g., `mcpServers` vs `servers`). Also, ensure the image name in `args` matches the tag used during the `docker build` command._

### Install in Windows

<<<<<<< HEAD
The configuration on Windows is slightly different compared to Linux or macOS (*`Cline` is used in the example*). The same principle applies to other editors; refer to the configuration of `command` and `args`.
=======
The configuration on Windows is slightly different compared to Linux or macOS (_`Cline` is used in the example_). The same principle applies to other editors; refer to the configuration of `command` and `args`.
>>>>>>> 93b06e17

```json
{
  "mcpServers": {
    "github.com/upstash/context7-mcp": {
      "command": "cmd",
<<<<<<< HEAD
      "args": [
        "/c",
        "npx",
        "-y",
        "@upstash/context7-mcp"
      ],
=======
      "args": ["/c", "npx", "-y", "@upstash/context7-mcp@latest"],
>>>>>>> 93b06e17
      "disabled": false,
      "autoApprove": []
    }
  }
}
```

### Environment Variables

The Context7 MCP server supports the following environment variables:

- `DEFAULT_MINIMUM_TOKENS`: Set the minimum token count for documentation retrieval (default: 10000)

Example configuration with environment variables:

```json
{
  "mcpServers": {
    "context7": {
      "command": "npx",
      "args": ["-y", "@upstash/context7-mcp"],
      "env": {
        "DEFAULT_MINIMUM_TOKENS": "6000"
      }
    }
  }
}
```

### Available Tools

Context7 MCP provides the following tools that LLMs can use:

- `resolve-library-id`: Resolves a general library name into a Context7-compatible library ID.
  - `libraryName` (required): The name of the library to search for

- `get-library-docs`: Fetches documentation for a library using a Context7-compatible library ID.
  - `context7CompatibleLibraryID` (required): Exact Context7-compatible library ID (e.g., `/mongodb/docs`, `/vercel/next.js`)
  - `topic` (optional): Focus the docs on a specific topic (e.g., "routing", "hooks")
  - `tokens` (optional, default 10000): Max number of tokens to return. Values less than the configured `DEFAULT_MINIMUM_TOKENS` value or the default value of 10000 are automatically increased to that value.

## Development

Clone the project and install dependencies:

```bash
bun i
```

Build:

```bash
bun run build
```

### Local Configuration Example

```json
{
  "mcpServers": {
    "context7": {
      "command": "npx",
      "args": ["tsx", "/path/to/folder/context7-mcp/src/index.ts"]
    }
  }
}
```

### Testing with MCP Inspector

```bash
npx -y @modelcontextprotocol/inspector npx @upstash/context7-mcp
```

## Troubleshooting

### Module Not Found Errors

If you encounter `ERR_MODULE_NOT_FOUND`, try using `bunx` instead of `npx`:

```json
{
  "mcpServers": {
    "context7": {
      "command": "bunx",
      "args": ["-y", "@upstash/context7-mcp"]
    }
  }
}
```

This often resolves module resolution issues in environments where `npx` doesn't properly install or resolve packages.

### ESM Resolution Issues

For errors like `Error: Cannot find module 'uriTemplate.js'`, try the `--experimental-vm-modules` flag:

```json
{
  "mcpServers": {
    "context7": {
      "command": "npx",
<<<<<<< HEAD
      "args": [
        "-y",
        "--node-options=--experimental-vm-modules",
        "@upstash/context7-mcp"
      ]
=======
      "args": ["-y", "--node-options=--experimental-vm-modules", "@upstash/context7-mcp@1.0.6"]
>>>>>>> 93b06e17
    }
  }
}
```

### TLS/Certificate Issues

Use the `--experimental-fetch` flag to bypass TLS-related problems:

```json
{
  "mcpServers": {
    "context7": {
      "command": "npx",
      "args": [
        "-y",
        "--node-options=--experimental-fetch",
        "@upstash/context7-mcp"
      ]
    }
  }
}
```

### General MCP Client Errors

1. Try adding `@latest` to the package name
2. Use `bunx` as an alternative to `npx`
3. Consider using `deno` as another alternative
4. Ensure you're using Node.js v18 or higher for native fetch support

## Disclaimer

Context7 projects are community-contributed and while we strive to maintain high quality, we cannot guarantee the accuracy, completeness, or security of all library documentation. Projects listed in Context7 are developed and maintained by their respective owners, not by Context7. If you encounter any suspicious, inappropriate, or potentially harmful content, please use the "Report" button on the project page to notify us immediately. We take all reports seriously and will review flagged content promptly to maintain the integrity and safety of our platform. By using Context7, you acknowledge that you do so at your own discretion and risk.

## Connect with Us

Stay updated and join our community:

- 📢 Follow us on [X](https://x.com/contextai) for the latest news and updates
- 🌐 Visit our [Website](https://context7.com)
- 💬 Join our [Discord Community](https://upstash.com/discord)

## Context7 In Media

- [Better Stack: "Free Tool Makes Cursor 10x Smarter"](https://youtu.be/52FC3qObp9E)
- [Cole Medin: "This is Hands Down the BEST MCP Server for AI Coding Assistants"](https://www.youtube.com/watch?v=G7gK8H6u7Rs)
- [Income Stream Surfers: "Context7 + SequentialThinking MCPs: Is This AGI?"](https://www.youtube.com/watch?v=-ggvzyLpK6o)
- [Julian Goldie SEO: "Context7: New MCP AI Agent Update"](https://www.youtube.com/watch?v=CTZm6fBYisc)
- [JeredBlu: "Context 7 MCP: Get Documentation Instantly + VS Code Setup"](https://www.youtube.com/watch?v=-ls0D-rtET4)
- [Income Stream Surfers: "Context7: The New MCP Server That Will CHANGE AI Coding"](https://www.youtube.com/watch?v=PS-2Azb-C3M)
- [AICodeKing: "Context7 + Cline & RooCode: This MCP Server Makes CLINE 100X MORE EFFECTIVE!"](https://www.youtube.com/watch?v=qZfENAPMnyo)
- [Sean Kochel: "5 MCP Servers For Vibe Coding Glory (Just Plug-In & Go)"](https://www.youtube.com/watch?v=LqTQi8qexJM)

## Star History

[![Star History Chart](https://api.star-history.com/svg?repos=upstash/context7&type=Date)](https://www.star-history.com/#upstash/context7&Date)

## License

MIT<|MERGE_RESOLUTION|>--- conflicted
+++ resolved
@@ -2,11 +2,7 @@
 
 [![Website](https://img.shields.io/badge/Website-context7.com-blue)](https://context7.com) [![smithery badge](https://smithery.ai/badge/@upstash/context7-mcp)](https://smithery.ai/server/@upstash/context7-mcp) [<img alt="Install in VS Code (npx)" src="https://img.shields.io/badge/VS_Code-VS_Code?style=flat-square&label=Install%20Context7%20MCP&color=0098FF">](https://insiders.vscode.dev/redirect?url=vscode%3Amcp%2Finstall%3F%7B%22name%22%3A%22context7%22%2C%22command%22%3A%22npx%22%2C%22args%22%3A%5B%22-y%22%2C%22%40upstash%2Fcontext7-mcp%40latest%22%5D%7D)
 
-<<<<<<< HEAD
-[![中文文档](https://img.shields.io/badge/docs-中文版-yellow)](./docs/README.zh-CN.md) [![한국어 문서](https://img.shields.io/badge/docs-한국어-green)](./docs/README.ko.md) [![Documentación en Español](https://img.shields.io/badge/docs-Español-orange)](./docs/README.es.md) [![Documentation en Français](https://img.shields.io/badge/docs-Français-blue)](./docs/README.fr.md) [![Documentação em Português (Brasil)](https://img.shields.io/badge/docs-Português%20(Brasil)-purple)](./docs/README.pt-BR.md) [![Documentazione in italiano](https://img.shields.io/badge/docs-Italian-red)](./docs/README.it.md) [![Dokumentasi Bahasa Indonesia](https://img.shields.io/badge/docs-Bahasa%20Indonesia-pink)](./docs/README.id-ID.md) [![Dokumentation auf Deutsch](https://img.shields.io/badge/docs-Deutsch-darkgreen)](./docs/README.de.md) [![Документация на русском языке](https://img.shields.io/badge/docs-Русский-darkblue)](./docs/README.ru.md) [![Türkçe Dokümantasyon](https://img.shields.io/badge/docs-Türkçe-blue)](./docs/README.tr.md) [![Arabic Documentation](https://img.shields.io/badge/docs-Arabic-white)](./docs/README.ar.md)
-=======
 [![中文文档](https://img.shields.io/badge/docs-中文版-yellow)](./docs/README.zh-CN.md) [![한국어 문서](https://img.shields.io/badge/docs-한국어-green)](./docs/README.ko.md) [![Documentación en Español](https://img.shields.io/badge/docs-Español-orange)](./docs/README.es.md) [![Documentation en Français](https://img.shields.io/badge/docs-Français-blue)](./docs/README.fr.md) [![Documentação em Português (Brasil)](<https://img.shields.io/badge/docs-Português%20(Brasil)-purple>)](./docs/README.pt-BR.md) [![Documentazione in italiano](https://img.shields.io/badge/docs-Italian-red)](./docs/README.it.md) [![Dokumentasi Bahasa Indonesia](https://img.shields.io/badge/docs-Bahasa%20Indonesia-pink)](./docs/README.id-ID.md) [![Dokumentation auf Deutsch](https://img.shields.io/badge/docs-Deutsch-darkgreen)](./docs/README.de.md) [![Документация на русском языке](https://img.shields.io/badge/docs-Русский-darkblue)](./docs/README.ru.md) [![Türkçe Doküman](https://img.shields.io/badge/docs-Türkçe-blue)](./docs/README.tr.md) [![Arabic Documentation](https://img.shields.io/badge/docs-Arabic-white)](./docs/README.ar.md)
->>>>>>> 93b06e17
 
 ## ❌ Without Context7
 
@@ -257,80 +253,67 @@
 
 1. **Build the Docker Image:**
 
-    First, create a `Dockerfile` in the project root (or anywhere you prefer):
-
-    <details>
-    <summary>Click to see Dockerfile content</summary>
-
-    ```Dockerfile
-    FROM node:18-alpine
-
-    WORKDIR /app
-
-    # Install the latest version globally
-    RUN npm install -g @upstash/context7-mcp
-
-    # Expose default port if needed (optional, depends on MCP client interaction)
-    # EXPOSE 3000
-
-    # Default command to run the server
-    CMD ["context7-mcp"]
-    ```
-
-    </details>
-
-    Then, build the image using a tag (e.g., `context7-mcp`). **Make sure Docker Desktop (or the Docker daemon) is running.** Run the following command in the same directory where you saved the `Dockerfile`:
-
-    ```bash
-    docker build -t context7-mcp .
-    ```
-
-2.  **Configure Your MCP Client:**
-
-    Update your MCP client's configuration to use the Docker command.
-
-    _Example for a cline_mcp_settings.json:_
-
-    ```json
-    {
-      "mcpServers": {
-        "Сontext7": {
-          "autoApprove": [],
-          "disabled": false,
-          "timeout": 60,
-          "command": "docker",
-          "args": ["run", "-i", "--rm", "context7-mcp"],
-          "transportType": "stdio"
-        }
-      }
-    }
-    ```
-
-    _Note: This is an example configuration. Please refer to the specific examples for your MCP client (like Cursor, VS Code, etc.) earlier in this README to adapt the structure (e.g., `mcpServers` vs `servers`). Also, ensure the image name in `args` matches the tag used during the `docker build` command._
+   First, create a `Dockerfile` in the project root (or anywhere you prefer):
+
+   <details>
+   <summary>Click to see Dockerfile content</summary>
+
+   ```Dockerfile
+   FROM node:18-alpine
+
+   WORKDIR /app
+
+   # Install the latest version globally
+   RUN npm install -g @upstash/context7-mcp
+
+   # Expose default port if needed (optional, depends on MCP client interaction)
+   # EXPOSE 3000
+
+   # Default command to run the server
+   CMD ["context7-mcp"]
+   ```
+
+   </details>
+
+   Then, build the image using a tag (e.g., `context7-mcp`). **Make sure Docker Desktop (or the Docker daemon) is running.** Run the following command in the same directory where you saved the `Dockerfile`:
+
+   ```bash
+   docker build -t context7-mcp .
+   ```
+
+2. **Configure Your MCP Client:**
+
+   Update your MCP client's configuration to use the Docker command.
+
+   _Example for a cline_mcp_settings.json:_
+
+   ```json
+   {
+     "mcpServers": {
+       "Сontext7": {
+         "autoApprove": [],
+         "disabled": false,
+         "timeout": 60,
+         "command": "docker",
+         "args": ["run", "-i", "--rm", "context7-mcp"],
+         "transportType": "stdio"
+       }
+     }
+   }
+   ```
+
+   _Note: This is an example configuration. Please refer to the specific examples for your MCP client (like Cursor, VS Code, etc.) earlier in this README to adapt the structure (e.g., `mcpServers` vs `servers`). Also, ensure the image name in `args` matches the tag used during the `docker build` command._
 
 ### Install in Windows
 
-<<<<<<< HEAD
-The configuration on Windows is slightly different compared to Linux or macOS (*`Cline` is used in the example*). The same principle applies to other editors; refer to the configuration of `command` and `args`.
-=======
 The configuration on Windows is slightly different compared to Linux or macOS (_`Cline` is used in the example_). The same principle applies to other editors; refer to the configuration of `command` and `args`.
->>>>>>> 93b06e17
 
 ```json
 {
   "mcpServers": {
     "github.com/upstash/context7-mcp": {
       "command": "cmd",
-<<<<<<< HEAD
-      "args": [
-        "/c",
-        "npx",
-        "-y",
-        "@upstash/context7-mcp"
-      ],
-=======
       "args": ["/c", "npx", "-y", "@upstash/context7-mcp@latest"],
->>>>>>> 93b06e17
       "disabled": false,
       "autoApprove": []
     }
@@ -365,6 +348,7 @@
 Context7 MCP provides the following tools that LLMs can use:
 
 - `resolve-library-id`: Resolves a general library name into a Context7-compatible library ID.
+
   - `libraryName` (required): The name of the library to search for
 
 - `get-library-docs`: Fetches documentation for a library using a Context7-compatible library ID.
@@ -433,15 +417,7 @@
   "mcpServers": {
     "context7": {
       "command": "npx",
-<<<<<<< HEAD
-      "args": [
-        "-y",
-        "--node-options=--experimental-vm-modules",
-        "@upstash/context7-mcp"
-      ]
-=======
       "args": ["-y", "--node-options=--experimental-vm-modules", "@upstash/context7-mcp@1.0.6"]
->>>>>>> 93b06e17
     }
   }
 }
@@ -456,11 +432,7 @@
   "mcpServers": {
     "context7": {
       "command": "npx",
-      "args": [
-        "-y",
-        "--node-options=--experimental-fetch",
-        "@upstash/context7-mcp"
-      ]
+      "args": ["-y", "--node-options=--experimental-fetch", "@upstash/context7-mcp"]
     }
   }
 }
