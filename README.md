--- conflicted
+++ resolved
@@ -420,8 +420,6 @@
 
 </details>
 
-<<<<<<< HEAD
-=======
 <details>
 <summary><b>Install in Zencoder</b></summary>
 
@@ -446,29 +444,6 @@
 
 </details>
 
-## 🔧 Environment Variables
-
-The Context7 MCP server supports the following environment variables:
-
-- `DEFAULT_MINIMUM_TOKENS`: Set the minimum token count for documentation retrieval (default: 10000)
-
-Example configuration with environment variables:
-
-```json
-{
-  "mcpServers": {
-    "context7": {
-      "command": "npx",
-      "args": ["-y", "@upstash/context7-mcp"],
-      "env": {
-        "DEFAULT_MINIMUM_TOKENS": "6000"
-      }
-    }
-  }
-}
-```
-
->>>>>>> 00937faf
 ## 🔨 Available Tools
 
 Context7 MCP provides the following tools that LLMs can use:
